package tapir.server.http4s

import cats.effect.{Blocker, ContextShift, Sync}
import cats.implicits._
import fs2.Chunk
import org.http4s
import org.http4s.headers.{`Content-Disposition`, `Content-Type`}
import org.http4s.util.CaseInsensitiveString
import org.http4s.{Charset, EntityBody, EntityEncoder, Header, Headers, Response, Status, multipart}
import sttp.model.{Part, Header => SttpHeader}
import tapir.internal.server.{EncodeOutputBody, EncodeOutputs, OutputValues}
import tapir.{
  ByteArrayValueType,
  ByteBufferValueType,
  CodecForOptional,
  CodecMeta,
  EndpointOutput,
  FileValueType,
  InputStreamValueType,
  MediaType,
  MultipartValueType,
  RawPart,
  StringValueType
}

class OutputToHttp4sResponse[F[_]: Sync: ContextShift](serverOptions: Http4sServerOptions[F]) {

  def apply[O](defaultStatusCode: sttp.model.StatusCode, output: EndpointOutput[O], v: O): Response[F] = {
    val outputValues = encodeOutputs(output, v, OutputValues.empty)
    val statusCode = outputValues.statusCode.map(statusCodeToHttp4sStatus).getOrElse(statusCodeToHttp4sStatus(defaultStatusCode))

    val headers = allOutputHeaders(outputValues)
    outputValues.body match {
      case Some((entity, _)) => Response(status = statusCode, headers = headers, body = entity)
      case None              => Response(status = statusCode, headers = headers)
    }
  }

  private def statusCodeToHttp4sStatus(code: sttp.model.StatusCode): Status =
    Status.fromInt(code.code).right.getOrElse(throw new IllegalArgumentException(s"Invalid status code: $code"))

  private def allOutputHeaders(outputValues: OutputValues[(EntityBody[F], Header)]): Headers = {
    val headers = outputValues.headers.map { case (k, v) => Header.Raw(CaseInsensitiveString(k), v) }
    val shouldAddCtHeader = !headers.exists(_.name == `Content-Type`.name)
    outputValues.body match {
      case Some((_, ctHeader)) if shouldAddCtHeader => Headers.of(headers :+ ctHeader: _*)
      case _                                        => Headers.of(headers: _*)
    }
  }

  private val encodeOutputs: EncodeOutputs[(EntityBody[F], Header)] = new EncodeOutputs(new EncodeOutputBody[(EntityBody[F], Header)] {
    override def rawValueToBody(v: Any, codec: CodecForOptional[_, _ <: MediaType, Any]): (EntityBody[F], Header) =
      rawValueToEntity(codec.meta, v)
    override def streamValueToBody(v: Any, mediaType: MediaType): (EntityBody[F], Header) = {
      val ctHeader = mediaTypeToContentType(mediaType)
      (v.asInstanceOf[EntityBody[F]], ctHeader)
    }
  })

  private def rawValueToEntity[M <: MediaType, R](codecMeta: CodecMeta[_, M, R], r: R): (EntityBody[F], Header) = {
    val ct: `Content-Type` = mediaTypeToContentType(codecMeta.mediaType)

    codecMeta.rawValueType match {
      case StringValueType(charset) =>
        val bytes = r.toString.getBytes(charset)
        fs2.Stream.chunk(Chunk.bytes(bytes)) -> ct
      case ByteArrayValueType  => fs2.Stream.chunk(Chunk.bytes(r)) -> ct
      case ByteBufferValueType => fs2.Stream.chunk(Chunk.byteBuffer(r)) -> ct
      case InputStreamValueType =>
        fs2.io.readInputStream(r.pure[F], serverOptions.ioChunkSize, Blocker.liftExecutionContext(serverOptions.blockingExecutionContext)) -> ct
<<<<<<< HEAD
      case FileValueType => fs2.io.file.readAll(r.toPath, Blocker.liftExecutionContext(serverOptions.blockingExecutionContext), serverOptions.ioChunkSize) -> ct
=======
      case FileValueType =>
        fs2.io.file.readAll(r.toPath, Blocker.liftExecutionContext(serverOptions.blockingExecutionContext), serverOptions.ioChunkSize) -> ct
>>>>>>> baf894d8
      case mvt: MultipartValueType =>
        val parts = (r: Seq[RawPart]).flatMap(rawPartToBodyPart(mvt, _))
        val body = implicitly[EntityEncoder[F, multipart.Multipart[F]]].toEntity(multipart.Multipart(parts.toVector)).body
        body -> ct
    }
  }

  private def rawPartToBodyPart[T](mvt: MultipartValueType, part: Part[T]): Option[multipart.Part[F]] = {
    mvt.partCodecMeta(part.name).map { codecMeta =>
      val headers = part.headers.map {
        case SttpHeader(hk, hv) => Header.Raw(CaseInsensitiveString(hk), hv)
      }.toList

      val (entity, ctHeader) = rawValueToEntity(codecMeta.asInstanceOf[CodecMeta[_, _ <: MediaType, Any]], part.body)

      val dispositionParams = part.otherDispositionParams + (Part.NameDispositionParam -> part.name)
      val contentDispositionHeader = `Content-Disposition`("form-data", dispositionParams)

      val shouldAddCtHeader = headers.exists(_.name == `Content-Type`.name)
      val allHeaders = if (shouldAddCtHeader) {
        Headers(ctHeader :: contentDispositionHeader :: headers)
      } else {
        Headers(contentDispositionHeader :: headers)
      }

      multipart.Part(allHeaders, entity)
    }
  }

  private def mediaTypeToContentType(mediaType: MediaType): `Content-Type` =
    mediaType match {
      case MediaType.Json()               => `Content-Type`(http4s.MediaType.application.json)
      case MediaType.TextPlain(charset)   => `Content-Type`(http4s.MediaType.text.plain, Charset.fromNioCharset(charset))
      case MediaType.OctetStream()        => `Content-Type`(http4s.MediaType.application.`octet-stream`)
      case MediaType.XWwwFormUrlencoded() => `Content-Type`(http4s.MediaType.application.`x-www-form-urlencoded`)
      case MediaType.MultipartFormData()  => `Content-Type`(http4s.MediaType.multipart.`form-data`)
      case mt =>
        `Content-Type`(
          http4s.MediaType
            .parse(mt.mediaType)
            .right
            .getOrElse(throw new IllegalArgumentException(s"Cannot parse content type: $mediaType"))
        )
    }
}<|MERGE_RESOLUTION|>--- conflicted
+++ resolved
@@ -24,7 +24,6 @@
 }
 
 class OutputToHttp4sResponse[F[_]: Sync: ContextShift](serverOptions: Http4sServerOptions[F]) {
-
   def apply[O](defaultStatusCode: sttp.model.StatusCode, output: EndpointOutput[O], v: O): Response[F] = {
     val outputValues = encodeOutputs(output, v, OutputValues.empty)
     val statusCode = outputValues.statusCode.map(statusCodeToHttp4sStatus).getOrElse(statusCodeToHttp4sStatus(defaultStatusCode))
@@ -68,12 +67,8 @@
       case ByteBufferValueType => fs2.Stream.chunk(Chunk.byteBuffer(r)) -> ct
       case InputStreamValueType =>
         fs2.io.readInputStream(r.pure[F], serverOptions.ioChunkSize, Blocker.liftExecutionContext(serverOptions.blockingExecutionContext)) -> ct
-<<<<<<< HEAD
-      case FileValueType => fs2.io.file.readAll(r.toPath, Blocker.liftExecutionContext(serverOptions.blockingExecutionContext), serverOptions.ioChunkSize) -> ct
-=======
       case FileValueType =>
         fs2.io.file.readAll(r.toPath, Blocker.liftExecutionContext(serverOptions.blockingExecutionContext), serverOptions.ioChunkSize) -> ct
->>>>>>> baf894d8
       case mvt: MultipartValueType =>
         val parts = (r: Seq[RawPart]).flatMap(rawPartToBodyPart(mvt, _))
         val body = implicitly[EntityEncoder[F, multipart.Multipart[F]]].toEntity(multipart.Multipart(parts.toVector)).body
