val scala2_11 = "2.11.12"
val scala2_12 = "2.12.8"
lazy val commonSettings = commonSmlBuildSettings ++ ossPublishSettings ++ Seq(
  organization := "com.softwaremill.tapir",
  scalaVersion := scala2_12,
  scalafmtOnCompile := true,
  crossScalaVersions := Seq(scala2_11, scala2_12),
  scalacOptions ++= 
    (CrossVersion.partialVersion(scalaVersion.value) match {
      case Some((2, 11)) =>
        Seq(
          "-Xexperimental",
          "-Ypartial-unification"
        )
      case _ =>
        Nil
    })
)

val scalaTest = "org.scalatest" %% "scalatest" % "3.0.7"

val http4sVersion = "0.20.0"
val circeVersion = "0.11.1"
val sttpVersion = "1.5.12"

lazy val loggerDependencies = Seq(
  "ch.qos.logback" % "logback-classic" % "1.2.3",
  "ch.qos.logback" % "logback-core" % "1.2.3",
  "com.typesafe.scala-logging" %% "scala-logging" % "3.9.0"
)

lazy val rootProject = (project in file("."))
  .settings(commonSettings: _*)
  .settings(publishArtifact := false, name := "tapir")
  .aggregate(core,
             circeJson,
             openapiModel,
             openapiCirce,
             openapiCirceYaml,
             openapiDocs,
             serverTests,
             akkaHttpServer,
             http4sServer,
             sttpClient,
             tests,
             playground)

// core

lazy val core: Project = (project in file("core"))
  .settings(commonSettings: _*)
  .settings(
    name := "tapir-core",
    libraryDependencies ++= Seq(
      "com.softwaremill" %% "magnolia" % "0.11.0-sml",
      scalaTest % "test"
    )
  )
  .enablePlugins(spray.boilerplate.BoilerplatePlugin)

lazy val tests: Project = (project in file("tests"))
  .settings(commonSettings: _*)
  .settings(
    name := "tapir-tests",
    publishArtifact := false,
    libraryDependencies ++= Seq(
      scalaTest,
      "com.softwaremill.macwire" %% "macros" % "2.3.2" % "provided"
    ),
    libraryDependencies ++= loggerDependencies
  )
  .dependsOn(core, circeJson)

// json

lazy val circeJson: Project = (project in file("json/circe"))
  .settings(commonSettings: _*)
  .settings(
    name := "tapir-json-circe",
    libraryDependencies ++= Seq(
      "io.circe" %% "circe-core" % circeVersion,
      "io.circe" %% "circe-generic" % circeVersion,
      "io.circe" %% "circe-parser" % circeVersion,
    )
  )
  .dependsOn(core)

// openapi

lazy val openapiModel: Project = (project in file("openapi/openapi-model"))
  .settings(commonSettings: _*)
  .settings(
    name := "tapir-openapi-model"
  )

lazy val openapiCirce: Project = (project in file("openapi/openapi-circe"))
  .settings(commonSettings: _*)
  .settings(
    libraryDependencies ++= Seq(
      "io.circe" %% "circe-core" % circeVersion,
      "io.circe" %% "circe-parser" % circeVersion,
      "io.circe" %% "circe-generic" % circeVersion
    ),
    name := "tapir-openapi-circe"
  )
  .dependsOn(openapiModel)

lazy val openapiCirceYaml: Project = (project in file("openapi/openapi-circe-yaml"))
  .settings(commonSettings: _*)
  .settings(
    libraryDependencies ++= Seq(
      "io.circe" %% "circe-yaml" % "0.9.0"
    ),
    name := "tapir-openapi-circe-yaml"
  )
  .dependsOn(openapiCirce)

// docs

lazy val openapiDocs: Project = (project in file("docs/openapi-docs"))
  .settings(commonSettings: _*)
  .settings(
    name := "tapir-openapi-docs"
  )
  .dependsOn(openapiModel, core, tests % "test", openapiCirceYaml % "test")

// server

lazy val serverTests: Project = (project in file("server/tests"))
  .settings(commonSettings: _*)
  .settings(
    name := "tapir-server-tests",
    publishArtifact := false,
    libraryDependencies ++= Seq("com.softwaremill.sttp" %% "async-http-client-backend-cats" % sttpVersion)
  )
  .dependsOn(tests)

lazy val akkaHttpServer: Project = (project in file("server/akka-http-server"))
  .settings(commonSettings: _*)
  .settings(
    name := "tapir-akka-http-server",
    libraryDependencies ++= Seq(
      "com.typesafe.akka" %% "akka-http" % "10.1.8",
      "com.typesafe.akka" %% "akka-stream" % "2.5.22"
    )
  )
  .dependsOn(core, serverTests % "test")

lazy val http4sServer: Project = (project in file("server/http4s-server"))
  .settings(commonSettings: _*)
  .settings(
    name := "tapir-http4s-server",
    libraryDependencies ++= Seq("org.http4s" %% "http4s-blaze-server" % http4sVersion)
  )
  .dependsOn(core, serverTests % "test")

// client

lazy val clientTests: Project = (project in file("client/tests"))
  .settings(commonSettings: _*)
  .settings(
    name := "tapir-client-tests",
    publishArtifact := false,
    libraryDependencies ++= Seq(
      "org.http4s" %% "http4s-dsl" % http4sVersion,
      "org.http4s" %% "http4s-blaze-server" % http4sVersion,
      "org.http4s" %% "http4s-circe" % http4sVersion
    )
  )
  .dependsOn(tests)

lazy val sttpClient: Project = (project in file("client/sttp-client"))
  .settings(commonSettings: _*)
  .settings(
    name := "tapir-sttp-client",
    libraryDependencies ++= Seq(
      "com.softwaremill.sttp" %% "core" % sttpVersion,
      "com.softwaremill.sttp" %% "async-http-client-backend-fs2" % sttpVersion % "test"
    )
  )
  .dependsOn(core, clientTests % "test")

// other

lazy val playground: Project = (project in file("playground"))
  .settings(commonSettings: _*)
  .settings(
    name := "tapir-tests",
    libraryDependencies ++= Seq(
      "com.softwaremill.sttp" %% "akka-http-backend" % sttpVersion,
      "org.scalaz" %% "scalaz-zio" % "1.0-RC4",
      "org.scalaz" %% "scalaz-zio-interop-cats" % "1.0-RC4",
<<<<<<< HEAD
      "org.typelevel" %% "cats-effect" % "1.3.0",
      "org.webjars" % "swagger-ui" % "3.22.0"
=======
      "org.typelevel" %% "cats-effect" % "1.2.0",
      "org.webjars" % "swagger-ui" % "3.22.1"
>>>>>>> 6a2a5a1a
    ),
    libraryDependencies ++= loggerDependencies,
    publishArtifact := false
  )
  .dependsOn(akkaHttpServer, http4sServer, sttpClient, openapiCirceYaml, openapiDocs, circeJson)<|MERGE_RESOLUTION|>--- conflicted
+++ resolved
@@ -190,13 +190,8 @@
       "com.softwaremill.sttp" %% "akka-http-backend" % sttpVersion,
       "org.scalaz" %% "scalaz-zio" % "1.0-RC4",
       "org.scalaz" %% "scalaz-zio-interop-cats" % "1.0-RC4",
-<<<<<<< HEAD
       "org.typelevel" %% "cats-effect" % "1.3.0",
-      "org.webjars" % "swagger-ui" % "3.22.0"
-=======
-      "org.typelevel" %% "cats-effect" % "1.2.0",
       "org.webjars" % "swagger-ui" % "3.22.1"
->>>>>>> 6a2a5a1a
     ),
     libraryDependencies ++= loggerDependencies,
     publishArtifact := false
