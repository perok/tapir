--- conflicted
+++ resolved
@@ -44,19 +44,12 @@
         List(p -> v) ++ schemaWithValidatorForFields(p, v)
           .flatMap(k => objectSchemas(k._1, k._2))
           .toList
-<<<<<<< HEAD
       case (TSchema.SArray(o), v: BaseCollectionValidator[_, _]) =>
         objectSchemas(o, v.elementValidator)
       case (s: TSchema.SCoproduct, v) =>
         (s -> v) +: s.schemas.flatMap(c => objectSchemas(c, Validator.passing)).toList
-=======
-      case TSchema.SArray(o) =>
-        objectSchemas(o)
-      case s: TSchema.SCoproduct =>
-        s +: s.schemas.flatMap(objectSchemas).toList
-      case s: TSchema.SOpenProduct =>
-        s +: objectSchemas(s.valueSchema)
->>>>>>> 3b8791d6
+      case (s: TSchema.SOpenProduct, v) =>
+        (s -> v) +: objectSchemas(s.valueSchema, Validator.passing)
       case _ => List.empty
     }
   }
